# Miner Guide

## Table of Contents

1. [Installation 🔧](#installation)
   - [Data 📊](#data)
   - [Registration ✍️](#registration)
2. [Mining ⛏️](#mining)
3. [Model Submission and Improvement 📈](#model-submission-and-improvement)

## Before you proceed ⚠️

**IMPORTANT**: If you are new to Bittensor, we recommend familiarizing yourself with the basics on the [Bittensor Website](https://bittensor.com/) before proceeding.

**Ensure you are running Subtensor locally** to minimize outages and improve performance. See [Run a Subtensor Node Locally](https://github.com/opentensor/subtensor/blob/main/docs/running-subtensor-locally.md#compiling-your-own-binary).

**Be aware of the minimum compute requirements** for our subnet, detailed in [Minimum compute YAML configuration](../min_compute.yml). A GPU is recommended for training, but not required for inference while running a miner.

## Installation

Download the repository and navigate to the folder.
```bash
git clone https://github.com/natixnetwork/natix-subnet.git && cd natix-subnet
```

We recommend using a Conda virtual environment to install the necessary Python packages.<br>
You can set up Conda with this [quick command-line install](https://docs.anaconda.com/free/miniconda/#quick-command-line-install). Note that after you run the last commands in the miniconda setup process, you'll be prompted to start a new shell session to complete the initialization.

With miniconda installed, you can create a virtual environment with this command:

```bash
conda create -y -n natix python=3.9
```

To activate your virtual environment, run `conda activate natix`. To deactivate, `conda deactivate`.

Install the remaining necessary requirements with the following chained command. This may take a few minutes to complete.

```bash
conda activate natix
export PIP_NO_CACHE_DIR=1
chmod +x setup_env.sh
./setup_env.sh
```

### Data

*Only for training -- deployed miner instances do not require access to these datasets.*

You can optionally pre-download the training datasets by running:

```bash
python base_miner/datasets/download_data.py
```

Feel free to skip this step - datasets will be downloaded automatically when you run the training scripts.

The default list of datasets and default download location are defined in `base_miner/config.py`


## Registration

To mine on our subnet, you must have a registered hotkey.

*Note: For testnet tao, you can make requests in the [Bittensor Discord's "Requests for Testnet Tao" channel](https://discord.com/channels/799672011265015819/1190048018184011867)*

To reduce the risk of deregistration due to technical issues or a poor performing model, we recommend the following:
1. Test your miner on testnet before you start mining on mainnet.
2. Before registering your hotkey on mainnet, make sure your port is open by running `curl your_ip:your_port`


#### Mainnet

```bash
btcli s register --netuid 34 --wallet.name [wallet_name] --wallet.hotkey [wallet.hotkey] --subtensor.network finney
```

#### Testnet

```bash
btcli s register --netuid 168 --wallet.name [wallet_name] --wallet.hotkey [wallet.hotkey] --subtensor.network test
```

## Mining

You can launch your validator with `run_neuron.py`.

First, make sure to update `validator.env` with your **wallet**, **hotkey**, and **miner port**. This file was created for you during setup, and is not tracked by git.


```bash
IMAGE_DETECTOR=CAMO                            # Options: CAMO, UCF, NPR, None
IMAGE_DETECTOR_CONFIG=camo.yaml                # Configs live in base_miner/deepfake_detectors/configs
                                               # Supply a filename or relative path

VIDEO_DETECTOR=TALL                            # Options: TALL, None
VIDEO_DETECTOR_CONFIG=tall.yaml                # Configs live in base_miner/deepfake_detectors/configs
                                               # Supply a filename or relative path

IMAGE_DETECTOR_DEVICE=cpu                         # Options: cpu, cuda
VIDEO_DETECTOR_DEVICE=cpu

# Subtensor Network Configuration:
NETUID=34                                      # Network User ID options: 34, 168
SUBTENSOR_NETWORK=finney                       # Networks: finney, test, local
SUBTENSOR_CHAIN_ENDPOINT=wss://entrypoint-finney.opentensor.ai:443
                                               # Endpoints:
                                               # - wss://entrypoint-finney.opentensor.ai:443
                                               # - wss://test.finney.opentensor.ai:443/

# Wallet Configuration:
WALLET_NAME=default
WALLET_HOTKEY=default

# Miner Settings:
MINER_AXON_PORT=8091
BLACKLIST_FORCE_VALIDATOR_PERMIT=True          # Default setting to force validator permit for blacklisting
```

Now you're ready to run your miner!

```bash
<<<<<<< HEAD
conda activate natix
pm2 start run_neuron.py -- --miner 
=======
conda activate bitmind
pm2 start run_neuron.py -- --miner
>>>>>>> 1aef8171
```

- Auto updates are enabled by default. To disable, run with `--no-auto-updates`.
- Self-healing restarts are enabled by default (every 6 hours). To disable, run with `--no-self-heal`.

If you want to outperform the base model, you'll need to train on more data or try experiment with different hyperparameters and model architectures. See our [training](#train) section below for more details.


## Training

To see performance improvements over the base models, you'll need to train on more data, modify hyperparameters, or try a different modeling strategy altogether. Happy experimenting!

*We are working on a unified interface for training models, but for now, each model has its own training script and logging systems that are functionality independent.*

### NPR
```python
cd base_miner/NPR/ && python train_detector.py
```
The model with the lowest validation accuracy will be saved to `base_miner/NPR/checkpoints/<experiment_name>/model_epoch_best.pth`.<br>

### UCF
```python
cd base_miner/DFB/ && python train_detector.py --detector [UCF, TALL] --modality [image, video]
```
The model with the lowest validation accuracy will be saved to `base_miner/UCF/logs/training/<experiment_name>/`.<br>

In this directory, you will find your model weights (`ckpt_best.pth`) and training configuration (`config.yaml`). Note that
the training config, e.g. `config.yaml`, is different from the detector config, e.g. `ucf.yaml`.


## Deploy Your Model

Whether you have trained your own model, designed your own ``FeatureDetector`` subclass, or want to deploy a base miner using provided detectors in ``base_miner/detectors/``, you can simply update the `miner.env` file to point to the desired detector class and config.

We recommend consulting the `README` in `base_miner/` to learn about the extensibility and modular design of our base miner detectors.

<<<<<<< HEAD
- The detector type (e.g. `UCF`) corresponds to the module name of the ``FeatureDetector`` subclass registered in ``base_miner/registry.py``'s ``DETECTOR_REGISTRY``.
- The associated detector config file (e.g., `ucf.yaml`) lives in `base_miner/detectors/configs/`.
  - *For UCF only:* You will need to set the `train_config` field in the detector configuration file (`base_miner/detectors/configs/ucf.yaml`) to point to the training configuration file. This allows the instantiation of `UCFDetector` to use the settings from training time to reconstruct the correct model architecture. After training a model, the training config can be found in `base_miner/UCF/logs/<your_training_run>/config.yaml`. Feel free to move this to a different location, as long as the `train_config` field in `configs/ucf.yaml` reflects this. 
=======
- The detector type (e.g. `UCF`) corresponds to the module name of the ``DeepfakeDetector`` subclass registered in ``base_miner/registry.py``'s ``DETECTOR_REGISTRY``.
- The associated detector config file (e.g., `ucf.yaml`) lives in `base_miner/deepfake_detectors/configs/`.
  - *For UCF only:* You will need to set the `train_config` field in the detector configuration file (`base_miner/deepfake_detectors/configs/ucf.yaml`) to point to the training configuration file. This allows the instantiation of `UCFDetector` to use the settings from training time to reconstruct the correct model architecture. After training a model, the training config can be found in `base_miner/UCF/logs/<your_training_run>/config.yaml`. Feel free to move this to a different location, as long as the `train_config` field in `configs/ucf.yaml` reflects this.
>>>>>>> 1aef8171
- The model weights file (e.g., `ckpt_best.pth`) should be placed in `base_miner/<detector_type>/weights`.
  - If the weights specified in the config file do not exist, the miner will attempt to automatically download them from Hugging Face as specified by the `hf_repo` field in the config file. Feel free to use your own Hugging Face repository for hosting your model weights, and update the config file accordingly.



## Tensorboard

Training metrics are logged with TensorboardX. You can view interactive graphs of these metrics by starting a tensorboard server with the following command, and navigating to `localhost:6006`.

```bash
tensorboard --logdir=./base_miner/checkpoints/<experiment_name>
```

If you're using remote compute for training, you can set up port forwarding by ssh'ing onto your machine with the following flags:

```bash
ssh -L 7007:localhost:6006 your_username@your_ip
```

with port forwarding enabled, you can start your tensorboard server on your remote machine with the following command, and view the tensorboard UI at `localhost:7007` in your local browser.

```bash
tensorboard --logdir=./base_miner/checkpoints/<experiment_name> --host 0.0.0.0 --port 6006
```<|MERGE_RESOLUTION|>--- conflicted
+++ resolved
@@ -120,13 +120,8 @@
 Now you're ready to run your miner!
 
 ```bash
-<<<<<<< HEAD
 conda activate natix
 pm2 start run_neuron.py -- --miner 
-=======
-conda activate bitmind
-pm2 start run_neuron.py -- --miner
->>>>>>> 1aef8171
 ```
 
 - Auto updates are enabled by default. To disable, run with `--no-auto-updates`.
@@ -163,15 +158,9 @@
 
 We recommend consulting the `README` in `base_miner/` to learn about the extensibility and modular design of our base miner detectors.
 
-<<<<<<< HEAD
 - The detector type (e.g. `UCF`) corresponds to the module name of the ``FeatureDetector`` subclass registered in ``base_miner/registry.py``'s ``DETECTOR_REGISTRY``.
 - The associated detector config file (e.g., `ucf.yaml`) lives in `base_miner/detectors/configs/`.
   - *For UCF only:* You will need to set the `train_config` field in the detector configuration file (`base_miner/detectors/configs/ucf.yaml`) to point to the training configuration file. This allows the instantiation of `UCFDetector` to use the settings from training time to reconstruct the correct model architecture. After training a model, the training config can be found in `base_miner/UCF/logs/<your_training_run>/config.yaml`. Feel free to move this to a different location, as long as the `train_config` field in `configs/ucf.yaml` reflects this. 
-=======
-- The detector type (e.g. `UCF`) corresponds to the module name of the ``DeepfakeDetector`` subclass registered in ``base_miner/registry.py``'s ``DETECTOR_REGISTRY``.
-- The associated detector config file (e.g., `ucf.yaml`) lives in `base_miner/deepfake_detectors/configs/`.
-  - *For UCF only:* You will need to set the `train_config` field in the detector configuration file (`base_miner/deepfake_detectors/configs/ucf.yaml`) to point to the training configuration file. This allows the instantiation of `UCFDetector` to use the settings from training time to reconstruct the correct model architecture. After training a model, the training config can be found in `base_miner/UCF/logs/<your_training_run>/config.yaml`. Feel free to move this to a different location, as long as the `train_config` field in `configs/ucf.yaml` reflects this.
->>>>>>> 1aef8171
 - The model weights file (e.g., `ckpt_best.pth`) should be placed in `base_miner/<detector_type>/weights`.
   - If the weights specified in the config file do not exist, the miner will attempt to automatically download them from Hugging Face as specified by the `hf_repo` field in the config file. Feel free to use your own Hugging Face repository for hosting your model weights, and update the config file accordingly.
 
