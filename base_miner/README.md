## Base Miners

<<<<<<< HEAD
The `base_miner/` directory facilitates the training, orchestration, and deployment of modular and highly customizable deepfake detectors.


## Directory Structure

### 1. Architectures and Training
- **UCF/** and **NPR/**

These folders contain model architectures and training loops for `UCF (ICCV 2023)` and `NPR (CVPR 2024)`, adapted to use curated and preprocessed training datasets on our [BitMind Huggingface](https://huggingface.co/bitmind).

### 2. deepfake_detectors/
The modular structure for detectors used in the miner neuron is defined here, through `DeepfakeDetector` abstract base class and subclass implementations.

- **deepfake_detectors/** contains:
  - **configs/**: YAML configuration files to load detector instance attributes, including any pretrained model weights.
  - **Abstract Base Class**: A foundational class that outlines the standard structure for implementing detectors.
  - **Detector Subclasses**: Specialized detector implementations that can be dynamically loaded and managed based on configuration.

The `DeepfakeDetector design` allows for high configurability and extension.

### 3. gating_mechanisms/
Similar to `deepfake_detectors/`, this folder contains abstract base classes and implementations of `Gate`s that are used to handle content-aware preprocessing and routing. This is especially useful for multi-agent detection systems, such as the `DeepfakeDetector` subclass `CAMODetector` in `deepfake_detectors/camo_detector.py`*.

- **Abstract Gate Class**: A base class for implementing image content gating.
- **Gate Subclasses**: These subclasses define specific gating mechanisms responsible for routing inputs to appropriate expert detectors or preprocessing steps based on content characteristics. This is useful for multi-detector or mixture-of-expert detector setups.

### 4. registry.py
The `registry.py` file is responsible for managing the creation of detectors and gates using a **Factory Method** design pattern. It auto-registers all `DeepfakeDetector` and `Gate` subclasses from their subfolders to respective `Registry` constants, making it simple to instantiate detectors and gates dynamically based on predefined constants.

- **Factory Pattern**: Ensures a clean, maintainable, and scalable method for creating instances of detectors and gating mechanisms.
- **Auto-Registration**: Automatically registers all available detector and gate subclasses, enabling a flexible and extensible system.

## Integration with `miner.py`

- **Modular Initialization**: The miner neuron in `bitmind-subnet/neurons/miner.py` leverages the registry system to dynamically initialize the detector used for the forward function, facilitating a highly modular design. The detector module used is determined by neuron config args, defaulting to `"CAMO"`.

## *CAMO: Content-Aware Model Orchestration

Read about [CAMO (Content Aware Model Orchestration)](https://bitmindlabs.notion.site/CAMO-Content-Aware-Model-Orchestration-CAMO-Framework-for-Deepfake-Detection-43ef46a0f9de403abec7a577a45cd075), our generalized framework for creating “hard mixture of expert” models for deepfake detection. The latest and most performant iteration of our CAMO miner neuron uses finetuned expert and generalist UCF models.

- **Latest Iteration**: The most performant iteration of `class CAMODetector(DeepfakeDetector)` incorporates a `GatingMechanism(Gate)` that routes to fine-tuned expert and generalist models from the `UCF` architecture, for more robust detection.
=======
This directory contains subfolders with model architectures and training loops for base miners.

Read about [CAMO (Content Aware Model Orchestration)](https://bitmindlabs.notion.site/CAMO-Content-Aware-Model-Orchestration-CAMO-Framework-for-Deepfake-Detection-43ef46a0f9de403abec7a577a45cd075), our generalized framework for creating “hard mixture of expert” models for deepfake detection. The latest and most performant iteration of our CAMO miner neuron uses finetuned expert and generalist UCF models.
>>>>>>> cd8951c3
<|MERGE_RESOLUTION|>--- conflicted
+++ resolved
@@ -1,8 +1,6 @@
 ## Base Miners
 
-<<<<<<< HEAD
 The `base_miner/` directory facilitates the training, orchestration, and deployment of modular and highly customizable deepfake detectors.
-
 
 ## Directory Structure
 
@@ -41,9 +39,4 @@
 
 Read about [CAMO (Content Aware Model Orchestration)](https://bitmindlabs.notion.site/CAMO-Content-Aware-Model-Orchestration-CAMO-Framework-for-Deepfake-Detection-43ef46a0f9de403abec7a577a45cd075), our generalized framework for creating “hard mixture of expert” models for deepfake detection. The latest and most performant iteration of our CAMO miner neuron uses finetuned expert and generalist UCF models.
 
-- **Latest Iteration**: The most performant iteration of `class CAMODetector(DeepfakeDetector)` incorporates a `GatingMechanism(Gate)` that routes to fine-tuned expert and generalist models from the `UCF` architecture, for more robust detection.
-=======
-This directory contains subfolders with model architectures and training loops for base miners.
-
-Read about [CAMO (Content Aware Model Orchestration)](https://bitmindlabs.notion.site/CAMO-Content-Aware-Model-Orchestration-CAMO-Framework-for-Deepfake-Detection-43ef46a0f9de403abec7a577a45cd075), our generalized framework for creating “hard mixture of expert” models for deepfake detection. The latest and most performant iteration of our CAMO miner neuron uses finetuned expert and generalist UCF models.
->>>>>>> cd8951c3
+- **Latest Iteration**: The most performant iteration of `class CAMODetector(DeepfakeDetector)` incorporates a `GatingMechanism(Gate)` that routes to fine-tuned expert and generalist models from the `UCF` architecture, for more robust detection.