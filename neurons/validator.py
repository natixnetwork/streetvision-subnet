--- conflicted
+++ resolved
@@ -52,16 +52,10 @@
             for ds in DATASET_META['real']
         ]
 
-<<<<<<< HEAD
         self.synthetic_image_generator = SyntheticImageGenerator(
             prompt_type='annotation', use_random_diffuser=True, diffuser_name=None)
-        #self.validator_proxy = ValidatorProxy(self)
-=======
         self.last_responding_miner_uids = []
-        self.random_image_generator = RandomImageGenerator(use_random_diffuser=True, diffuser_name=None)
-        self.image_annotation_generator = ImageAnnotationGenerator(model_name=IMAGE_ANNOTATION_MODEL)
         self.validator_proxy = ValidatorProxy(self)
->>>>>>> 98edff54
 
     async def forward(self):
         """
