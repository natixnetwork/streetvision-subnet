# The MIT License (MIT)
# Copyright © 2023 Yuma
# Copyright © 2023 Natix

# Permission is hereby granted, free of charge, to any person obtaining a copy of this software and associated
# documentation files (the “Software”), to deal in the Software without restriction, including without limitation
# the rights to use, copy, modify, merge, publish, distribute, sublicense, and/or sell copies of the Software,
# and to permit persons to whom the Software is furnished to do so, subject to the following conditions:

# The above copyright notice and this permission notice shall be included in all copies or substantial portions of
# the Software.

# THE SOFTWARE IS PROVIDED “AS IS”, WITHOUT WARRANTY OF ANY KIND, EXPRESS OR IMPLIED, INCLUDING BUT NOT LIMITED TO
# THE WARRANTIES OF MERCHANTABILITY, FITNESS FOR A PARTICULAR PURPOSE AND NONINFRINGEMENT. IN NO EVENT SHALL
# THE AUTHORS OR COPYRIGHT HOLDERS BE LIABLE FOR ANY CLAIM, DAMAGES OR OTHER LIABILITY, WHETHER IN AN ACTION
# OF CONTRACT, TORT OR OTHERWISE, ARISING FROM, OUT OF OR IN CONNECTION WITH THE SOFTWARE OR THE USE OR OTHER
# DEALINGS IN THE SOFTWARE.

import base64
import io
import time
import typing

import bittensor as bt
from PIL import Image

<<<<<<< HEAD
from bitmind.base.miner import BaseMinerNeuron
from bitmind.protocol import ExtendedImageSynapse, VideoSynapse, decode_video_synapse
from bitmind.utils.config import get_device
=======
from base_miner.detectors import RoadworkDetector, ViTImageDetector  # noqa: F401
from base_miner.registry import DETECTOR_REGISTRY
from natix.base.miner import BaseMinerNeuron
from natix.protocol import ImageSynapse
from natix.utils.config import get_device
>>>>>>> 1022f63e


class Miner(BaseMinerNeuron):

    def __init__(self, config=None):
        super(Miner, self).__init__(config=config)
        bt.logging.info("Attaching forward function to miner axon.")
        self.axon.attach(
            forward_fn=self.forward_image,
            blacklist_fn=self.blacklist_image,
            priority_fn=self.priority_image,
        )
        bt.logging.info(f"Axon created: {self.axon}")

        bt.logging.info("Loading image detection model if configured")
        self.load_image_detector()

    def load_image_detector(self):
        if (
            str(self.config.neuron.image_detector).lower() == "none"
            or str(self.config.neuron.image_detector_config).lower() == "none"
        ):
            bt.logging.warning("No image detector configuration provided, skipping.")
            self.image_detector = None
            return

        if self.config.neuron.image_detector_device == "auto":
            bt.logging.warning("Automatic device configuration enabled for image detector")
            self.config.neuron.image_detector_device = get_device()

        self.image_detector = DETECTOR_REGISTRY[self.config.neuron.image_detector](
            config_name=self.config.neuron.image_detector_config, device=self.config.neuron.image_detector_device
        )
        bt.logging.info(f"Loaded image detection model: {self.config.neuron.image_detector}")

<<<<<<< HEAD
    def load_video_detector(self):
        if (str(self.config.neuron.video_detector).lower() == 'none' or
            str(self.config.neuron.video_detector_config).lower() == 'none'):
            bt.logging.warning("No video detector configuration provided, skipping.")
            self.video_detector = None
            return

        if self.config.neuron.video_detector_device == 'auto':
            bt.logging.warning("Automatic device configuration enabled for video detector")
            self.config.neuron.video_detector_device = get_device()

        self.video_detector = DETECTOR_REGISTRY[self.config.neuron.video_detector](
            config_name=self.config.neuron.video_detector_config,
            device=self.config.neuron.video_detector_device
        )
        bt.logging.info(f"Loaded video detection model: {self.config.neuron.video_detector}")

    async def forward_image(
        self, synapse: ExtendedImageSynapse
    ) -> ExtendedImageSynapse:
=======
    async def forward_image(self, synapse: ImageSynapse) -> ImageSynapse:
>>>>>>> 1022f63e
        """
        Perform inference on image

        Args:
            synapse (bt.Synapse): The synapse object containing the list of b64 encoded images in the
            'images' field.

        Returns:
            bt.Synapse: The synapse object with the 'predictions' field populated with a list of probabilities

        """
        if self.image_detector is None:
            bt.logging.info("Image detection model not configured; skipping image challenge")
        else:
            bt.logging.info("Received image challenge!")
            try:
                image_bytes = base64.b64decode(synapse.image)
                image = Image.open(io.BytesIO(image_bytes))
                synapse.prediction = self.image_detector(image)
                synapse.model_url = str(self.config.model_url)

            except Exception as e:
                bt.logging.error("Error performing inference")
                bt.logging.error(e)

            bt.logging.info(f"PREDICTION = {synapse.prediction}")
            label = synapse.testnet_label
            if synapse.testnet_label != -1:
                bt.logging.info(f"LABEL (testnet only) = {label}")
        return synapse

<<<<<<< HEAD
    async def forward_video(
        self, synapse: VideoSynapse
    ) -> VideoSynapse:
        """
        Perform inference on video 
        Args:
            synapse (bt.Synapse): The synapse object containing the list of b64 encoded images in the
            'images' field.

        Returns:
            bt.Synapse: The synapse object with the 'predictions' field populated with a list of probabilities

        """
        if self.video_detector is None:
            bt.logging.info("Video detection model not configured; skipping video challenge")
        else:
            bt.logging.info("Received video challenge!")
            try:
                frames_tensor = decode_video_synapse(synapse)
                frames_tensor = frames_tensor.to(self.config.neuron.video_detector_device)
                synapse.prediction = self.video_detector(frames_tensor)
            except Exception as e:
                bt.logging.error("Error performing inference")
                bt.logging.error(e)

            bt.logging.info(f"PREDICTION = {synapse.prediction}")
            label = synapse.testnet_label
            if synapse.testnet_label != -1:
                bt.logging.info(f"LABEL (testnet only) = {label}")
        return synapse

    async def blacklist_image(self, synapse: ExtendedImageSynapse) -> typing.Tuple[bool, str]:
        return await self.blacklist(synapse)

    async def blacklist_video(self, synapse: VideoSynapse) -> typing.Tuple[bool, str]:
        return await self.blacklist(synapse)

    async def priority_image(self, synapse: ExtendedImageSynapse) -> float:
=======
    async def blacklist_image(self, synapse: ImageSynapse) -> typing.Tuple[bool, str]:
        return await self.blacklist(synapse)

    async def priority_image(self, synapse: ImageSynapse) -> float:
>>>>>>> 1022f63e
        return await self.priority(synapse)

    def save_state(self):
        pass


# This is the main function, which runs the miner.
if __name__ == "__main__":
    import warnings

    warnings.filterwarnings("ignore")
    with Miner() as miner:
        while True:
            log = (
                "Miner | "
                f"UID:{miner.uid} | "
                # f"Block:{self.current_block} | "
                f"Stake:{miner.metagraph.S[miner.uid]:.3f} | "
                f"Trust:{miner.metagraph.T[miner.uid]:.3f} | "
                f"Incentive:{miner.metagraph.I[miner.uid]:.3f} | "
                f"Emission:{miner.metagraph.E[miner.uid]:.3f}"
            )
            bt.logging.info(log)
            time.sleep(5)<|MERGE_RESOLUTION|>--- conflicted
+++ resolved
@@ -24,18 +24,11 @@
 import bittensor as bt
 from PIL import Image
 
-<<<<<<< HEAD
-from bitmind.base.miner import BaseMinerNeuron
-from bitmind.protocol import ExtendedImageSynapse, VideoSynapse, decode_video_synapse
-from bitmind.utils.config import get_device
-=======
 from base_miner.detectors import RoadworkDetector, ViTImageDetector  # noqa: F401
 from base_miner.registry import DETECTOR_REGISTRY
 from natix.base.miner import BaseMinerNeuron
-from natix.protocol import ImageSynapse
+from natix.protocol import ExtendedImageSynapse
 from natix.utils.config import get_device
->>>>>>> 1022f63e
-
 
 class Miner(BaseMinerNeuron):
 
@@ -70,30 +63,7 @@
         )
         bt.logging.info(f"Loaded image detection model: {self.config.neuron.image_detector}")
 
-<<<<<<< HEAD
-    def load_video_detector(self):
-        if (str(self.config.neuron.video_detector).lower() == 'none' or
-            str(self.config.neuron.video_detector_config).lower() == 'none'):
-            bt.logging.warning("No video detector configuration provided, skipping.")
-            self.video_detector = None
-            return
-
-        if self.config.neuron.video_detector_device == 'auto':
-            bt.logging.warning("Automatic device configuration enabled for video detector")
-            self.config.neuron.video_detector_device = get_device()
-
-        self.video_detector = DETECTOR_REGISTRY[self.config.neuron.video_detector](
-            config_name=self.config.neuron.video_detector_config,
-            device=self.config.neuron.video_detector_device
-        )
-        bt.logging.info(f"Loaded video detection model: {self.config.neuron.video_detector}")
-
-    async def forward_image(
-        self, synapse: ExtendedImageSynapse
-    ) -> ExtendedImageSynapse:
-=======
-    async def forward_image(self, synapse: ImageSynapse) -> ImageSynapse:
->>>>>>> 1022f63e
+    async def forward_image(self, synapse: ExtendedImageSynapse) -> ExtendedImageSynapse:
         """
         Perform inference on image
 
@@ -125,51 +95,10 @@
                 bt.logging.info(f"LABEL (testnet only) = {label}")
         return synapse
 
-<<<<<<< HEAD
-    async def forward_video(
-        self, synapse: VideoSynapse
-    ) -> VideoSynapse:
-        """
-        Perform inference on video 
-        Args:
-            synapse (bt.Synapse): The synapse object containing the list of b64 encoded images in the
-            'images' field.
-
-        Returns:
-            bt.Synapse: The synapse object with the 'predictions' field populated with a list of probabilities
-
-        """
-        if self.video_detector is None:
-            bt.logging.info("Video detection model not configured; skipping video challenge")
-        else:
-            bt.logging.info("Received video challenge!")
-            try:
-                frames_tensor = decode_video_synapse(synapse)
-                frames_tensor = frames_tensor.to(self.config.neuron.video_detector_device)
-                synapse.prediction = self.video_detector(frames_tensor)
-            except Exception as e:
-                bt.logging.error("Error performing inference")
-                bt.logging.error(e)
-
-            bt.logging.info(f"PREDICTION = {synapse.prediction}")
-            label = synapse.testnet_label
-            if synapse.testnet_label != -1:
-                bt.logging.info(f"LABEL (testnet only) = {label}")
-        return synapse
-
     async def blacklist_image(self, synapse: ExtendedImageSynapse) -> typing.Tuple[bool, str]:
         return await self.blacklist(synapse)
 
-    async def blacklist_video(self, synapse: VideoSynapse) -> typing.Tuple[bool, str]:
-        return await self.blacklist(synapse)
-
     async def priority_image(self, synapse: ExtendedImageSynapse) -> float:
-=======
-    async def blacklist_image(self, synapse: ImageSynapse) -> typing.Tuple[bool, str]:
-        return await self.blacklist(synapse)
-
-    async def priority_image(self, synapse: ImageSynapse) -> float:
->>>>>>> 1022f63e
         return await self.priority(synapse)
 
     def save_state(self):
