--- conflicted
+++ resolved
@@ -34,7 +34,6 @@
 from natix.validator.reward import get_rewards
 from natix.utils.wandb_utils import log_to_wandb
 
-<<<<<<< HEAD
 def fix_ip_format(axon):
     ax = copy.copy(axon)
     ip = ax.ip.strip()
@@ -47,12 +46,6 @@
     return ax
 
 def statistics_assign_task(self, miner_uid_list, type: int, label: int, payload_ref: str):
-=======
-
-def statistics_assign_task(
-    self, miner_uid_list, type: int, label: int, payload_ref: str
-):
->>>>>>> 1dd7b4a9
     """
     Notify the statistics service about an assigned task/challenge.
     This will help us easily have reports on the subnet activity
