--- conflicted
+++ resolved
@@ -1,5 +1,4 @@
 <p align="center">
-<<<<<<< HEAD
   <img src="static/natix-network-logo.svg" alt="Natix Network Logo" width="150"/>
 </p>
 <h1 align="center">Natix Network<br><small>Bittensor Subnet for Construction Site Detection</small></h1>
@@ -7,14 +6,6 @@
 ![License: MIT](https://img.shields.io/badge/License-MIT-yellow.svg)
 
 The Natix Network is a decentralized subnet designed to identify elements of construction sites in images. Built on Bittensor, this subnet incentivizes miners to develop and deploy models that accurately detect construction-related features like road signs, hazard markings, and machinery.
-=======
-</p>
-<h1 align="center">Natix Subnet<br><small>Bittensor Subnet XXX | Global Smart Maps</small></h1>
-
-![License: MIT](https://img.shields.io/badge/License-MIT-yellow.svg)
-
-The Natix Subnet is designed to be the backbone of the first decentralized smart map. With Natixs world-class dashcam data pipeline and Bittensors DeAI infrastructure, we are building the worlds most comprehensive and dynamic smart map.
->>>>>>> 1aef8171
 
 <table style="border: none !important; width: 100% !important; border-collapse: collapse !important; margin: 0 auto !important;">
   <tbody>
@@ -30,59 +21,33 @@
         📈 <a href="docs/Incentive.md">Incentive Mechanism</a><br>
         🤝 <a href="docs/Contributor_Guide.md">Contributor Guide</a></td>
       <td>
-<<<<<<< HEAD
         🚀 <a href="https://www.natix.network">Natix Network</a><br>
         🤗 <a href="https://huggingface.co/natix-network-org">Natix Network Hugging Face</a><br>
         📊 <a href="https://wandb.ai/natix_network/natix-testnet">W&B</a><br>
-=======
-        🚀 <a href="https://www.bitmind.ai/apps">TODO: FRONTEND LINK</a><br>
-        🤗 <a href="https://huggingface.co/natix-network-org">Natix Huggingface</a><br>
-        📊 <a href="https://wandb.ai/bitmindai/bitmind-subnet">TODO Mainnet XX W&B</a> | <a href="https://wandb.ai/bitmindai/bitmind">Testnet 323 W&B</a><br>
-        📖 <a href="docs/Glossary.md">Project Structure and Terminology</a><br>
-        <a href="https://docs.bittensor.com/learn/bittensor-building-blocks">🧠 Bittensor Introduction</a><br>
->>>>>>> 1aef8171
       </td>
     </tr>
   </tbody>
 </table>
 
-<<<<<<< HEAD
-## Decentralized Detection of Construction Site Elements
-The Natix Network focuses on detecting elements of construction sites in images, such as road signs, hazard markings, construction materials, and machinery. Miners are incentivized to continually improve their models to achieve higher accuracy in identifying these elements.
-=======
 
 ## Decentralized Detection of Driving Qualia
 Who hasn't been late to work for reasons outside of your control? Roadwork, lane closures, accidents, weather, and other unforeseen circumstances can cause any number of annoyances. Centralized map providers cannot be everywhere at once, and they
+The Natix Network focuses on detecting elements of construction sites in images, such as road signs, hazard markings, construction materials, and machinery. Miners are incentivized to continually improve their models to achieve higher accuracy in identifying these elements.
 
->>>>>>> 1aef8171
 
 ## Core Components
 
 > This documentation assumes basic familiarity with Bittensor concepts. For an introduction, please check out the docs: https://docs.bittensor.com/learn/bittensor-building-blocks.
 
-<<<<<<< HEAD
-**Miners** 
-- Miners are tasked with evaluating images to determine the likelihood of the presence of construction site elements. They provide a float value between 0 and 1 to indicate this probability.
-- Miners must submit their models to a public repository on Hugging Face every 90 days to maintain their reward factor.
-=======
 **Miners**
 - Miners are tasked with running binary classifiers that discern between images with and without roadwork, and are rewarded based on their accuracy.
 - Miners predict a float value in [0., 1.], with values greater than 0.5 indicating the image contains roadwork.
->>>>>>> 1aef8171
 
 A unique feature of the Natix Network is its dynamic reward system. Miners must submit their image classification models to a public repository on Hugging Face. The submission is valid for 90 days, during which their reward factor is one. As time progresses beyond this period, the reward factor decays to zero, incentivizing continuous improvement and re-submission of models.
 
-<<<<<<< HEAD
-**Validators** 
-- Validators present miners with a mix of organic images and randomly selected labeled images to assess their performance. The labeled images help rank miners based on accuracy.
-=======
 **Validators**
 - Validators challenge miners with a balanced mix of real and synthetic media drawn from a diverse pool of sources.
 - We continually add new datasets and generative models to our validators in order to maximize coverage of the types of diverse data. Models and datasets are defined in  `natix/validator/config.py`.
->>>>>>> 1aef8171
-
-## Incentive Mechanism
-
 
 
 ## Subnet Architecture
@@ -108,11 +73,7 @@
   </a>
 </p>
 
-<<<<<<< HEAD
-For real-time discussions, community support, and regular updates, <a href="https://discord.gg/natixnetwork">join our Discord server</a>. Connect with developers, researchers, and users to get the most out of Natix Network.
-=======
 For real-time discussions, community support, and regular updates, <a href="https://discord.gg/kKQR98CrUn">join our Discord server</a>. Connect with developers, researchers, and users to get the most out of Natix Subnet.
->>>>>>> 1aef8171
 
 ## License
 This repository is licensed under the MIT License.
