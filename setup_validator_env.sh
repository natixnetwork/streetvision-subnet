#!/bin/bash

# Update system and install required packages
sudo apt update -y
sudo apt install python3-pip -y
sudo apt install nano -y
sudo apt install libgl1 -y
sudo apt install npm -y
sudo npm install pm2@latest -g

# Install Python dependencies
pip install -e .
pip install -r requirements-validator.txt

echo "# Default options:

# Subtensor Network Configuration:
NETUID=34                                      # Network User ID options: 34, 168
SUBTENSOR_NETWORK=finney                       # Networks: finney, test, local
SUBTENSOR_CHAIN_ENDPOINT=wss://entrypoint-finney.opentensor.ai:443
                                                # Endpoints:
                                                # - wss://entrypoint-finney.opentensor.ai:443
                                                # - wss://test.finney.opentensor.ai:443/

# Wallet Configuration:
WALLET_NAME=default
WALLET_HOTKEY=default

# Note: If you're using RunPod, you must select a port >= 70000 for symmetric mapping
# Validator Port Setting:
VALIDATOR_AXON_PORT=8092
<<<<<<< HEAD
=======
VALIDATOR_PROXY_PORT=10913
>>>>>>> be252183

# API Keys:
WANDB_API_KEY=your_wandb_api_key_here
HUGGING_FACE_TOKEN=your_hugging_face_token_here" > validator.env<|MERGE_RESOLUTION|>--- conflicted
+++ resolved
@@ -29,10 +29,7 @@
 # Note: If you're using RunPod, you must select a port >= 70000 for symmetric mapping
 # Validator Port Setting:
 VALIDATOR_AXON_PORT=8092
-<<<<<<< HEAD
-=======
 VALIDATOR_PROXY_PORT=10913
->>>>>>> be252183
 
 # API Keys:
 WANDB_API_KEY=your_wandb_api_key_here
