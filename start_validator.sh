--- conflicted
+++ resolved
@@ -80,14 +80,9 @@
   --wandb.off \
   --logging.debug
 
-<<<<<<< HEAD
 echo "Starting real data cache updater process"
 pm2 start natix/validator/scripts/run_cache_updater.py --name $CACHE_UPDATE_PROCESS_NAME
 
 # echo "Starting synthetic data generation process"
 # pm2 start natix/validator/scripts/run_data_generator.py --name $DATA_GEN_PROCESS_NAME -- \
-  # --device $DEVICE
-=======
-
-
->>>>>>> dc876ed2
+  # --device $DEVICE